# Conduit Connector Neo4j

## General

The [Neo4j](https://neo4j.com/) connector is one of Conduit plugins. It provides both, a source and a destination Neo4j connector.

### Prerequisites

- [Go](https://go.dev/) 1.18+
- [Neo4j](https://neo4j.com/) 5.3.0+
<<<<<<< HEAD
- (optional) [Docker](https://www.docker.com/) and [Docker Compose](https://docs.docker.com/compose/compose-file/) V2
=======
- [Docker](https://www.docker.com/) and [Docker Compose](https://docs.docker.com/compose/compose-file/) V2
>>>>>>> 6291c174

### How to build it

Run `make build`.

### Testing

Run `make test` to run all the unit and integration tests, which require Docker to be installed and running. The command will handle starting and stopping docker container for you.

<<<<<<< HEAD
## Source

The Neo4j Source Connector connects to a Neo4j with the provided `uri`, `entityType`, `entityLabels` and `database` and starts creating records for each insert detected in entity elements.

Upon starting, the Source takes a snapshot of given entity elements in the database, then switches into polling mode. In polling mode, the connector constantly polls for new items ordering them by the `orderingProperty` and limiting by the `batchSize`.

> **Note**
>
> The values of the `orderingProperty` field must be unique and sortable.

### Snapshot capture

When the connector first starts, snapshot mode is enabled. The connector reads all elements with `entityLabels` in batches using a cursor-based pagination, limiting the elements by `batchSize`. The connector stores the last processed element value of an `orderingProperty` in a position, so the snapshot process can be paused and resumed without losing data. Once all elements in that initial snapshot are read the connector switches into polling mode.

This behavior is enabled by default, but can be turned off by adding `"snapshot": false` to the Source configuration.

### Polling

The connector supports only insert operations by polling for new elements. The polling process is also resumable.

### Configuration

| name               | description                                                                                                                                                                                                                        | required |
| ------------------ | ---------------------------------------------------------------------------------------------------------------------------------------------------------------------------------------------------------------------------------- | -------- |
| `uri`              | The URI pointed to a Neo4j instance.                                                                                                                                                                                               | **true** |
| `entityType`       | Defines an entity type the connector should work with.<br/>The possible values are: `node` or `relationship`.                                                                                                                      | **true** |
| `entityLabels`     | Holds a list of labels belonging to an entity.<br/>- If the `entityType` is `node`, this field can accept multiple labels separated by a comma;<br/>- If the `entityType` is `relationship`, this field can accept only one label. | **true** |
| `orderingProperty` | The name of a property that is used for ordering nodes or relationships when capturing a snapshot.                                                                                                                                 | **true** |
| `database`         | The name of a database to work with.<br/>The default value is `neo4j`.                                                                                                                                                             | false    |
| `auth.username`    | The username to use when performing basic auth.                                                                                                                                                                                    | false    |
| `auth.password`    | The password to use when performing basic auth.                                                                                                                                                                                    | false    |
| `auth.realm`       | The realm to use when performing basic auth.                                                                                                                                                                                       | false    |
| `keyProperties`    | The list of property names that are used for constructing a record key.                                                                                                                                                            | false    |
| `batchSize`        | The size of an element batch.<br/>The min is `1`, and the max is `100000`. The default value is `1000`.                                                                                                                            | false    |
| `snapshot`         | Determines whether or not the connector will take a snapshot of all nodes or relationships before starting polling mode.<br/>The default value is `true`.                                                                          | false    |

### Key handling

The connector uses all fields from the `keyProperties` to construct a record key. If the field is empty the `orderingProperty` is used.
=======
## Destination

The Neo4j Destination takes an `sdk.Record` and parses it into a valid Neo4j query.

### Configuration

| name            | description                                                                                                                                                                                                                        | required |
| --------------- | ---------------------------------------------------------------------------------------------------------------------------------------------------------------------------------------------------------------------------------- | -------- |
| `uri`           | The URI pointed to a Neo4j instance.                                                                                                                                                                                               | **true** |
| `entityType`    | Defines an entity type the connector should work with.<br/>The possible values are: `node` or `relationship`.                                                                                                                      | **true** |
| `entityLabels`  | Holds a list of labels belonging to an entity.<br/>- If the `entityType` is `node`, this field can accept multiple labels separated by a comma;<br/>- If the `entityType` is `relationship`, this field can accept only one label. | **true** |
| `database`      | The name of a database to work with.<br/>The default value is `neo4j`.                                                                                                                                                             | false    |
| `auth.username` | The username to use when performing basic auth.                                                                                                                                                                                    | false    |
| `auth.password` | The password to use when performing basic auth.                                                                                                                                                                                    | false    |
| `auth.realm`    | The realm to use when performing basic auth.                                                                                                                                                                                       | false    |

### Relationship creation handling

While the payload can contain any fields, two required fields, `sourceNode` and `targetNode`, must be present within a record payload for the destination to insert relationships correctly.

The `sourceNode` and `targetNode` are objects that have the following fields:

```js
{
  // the list of node labels
  "labels": ["Person"],
  // the map of key and values to match a node when creating a relationship
  "key": {
    "id": 1
  }
}
```

### Key handling

The connector supports composite keys and expects that the `record.Key` is structured when updating and deleting documents.
>>>>>>> 6291c174
<|MERGE_RESOLUTION|>--- conflicted
+++ resolved
@@ -8,11 +8,7 @@
 
 - [Go](https://go.dev/) 1.18+
 - [Neo4j](https://neo4j.com/) 5.3.0+
-<<<<<<< HEAD
 - (optional) [Docker](https://www.docker.com/) and [Docker Compose](https://docs.docker.com/compose/compose-file/) V2
-=======
-- [Docker](https://www.docker.com/) and [Docker Compose](https://docs.docker.com/compose/compose-file/) V2
->>>>>>> 6291c174
 
 ### How to build it
 
@@ -22,7 +18,6 @@
 
 Run `make test` to run all the unit and integration tests, which require Docker to be installed and running. The command will handle starting and stopping docker container for you.
 
-<<<<<<< HEAD
 ## Source
 
 The Neo4j Source Connector connects to a Neo4j with the provided `uri`, `entityType`, `entityLabels` and `database` and starts creating records for each insert detected in entity elements.
@@ -62,7 +57,7 @@
 ### Key handling
 
 The connector uses all fields from the `keyProperties` to construct a record key. If the field is empty the `orderingProperty` is used.
-=======
+
 ## Destination
 
 The Neo4j Destination takes an `sdk.Record` and parses it into a valid Neo4j query.
@@ -98,5 +93,4 @@
 
 ### Key handling
 
-The connector supports composite keys and expects that the `record.Key` is structured when updating and deleting documents.
->>>>>>> 6291c174
+The connector supports composite keys and expects that the `record.Key` is structured when updating and deleting documents.